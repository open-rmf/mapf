--- conflicted
+++ resolved
@@ -807,7 +807,7 @@
     negotiation_node_selected: Option<usize>,
     next_robot_name_index: usize,
     headless: bool,
-should_exit_now: bool
+    should_exit_now: bool,
 }
 
 impl App {
@@ -1318,63 +1318,51 @@
         for (i, proposal) in &solution_node.proposals {
             let name = name_map.get(i).unwrap();
             let r = scenario.agents.get(name).unwrap().radius;
-<<<<<<< HEAD
-            self.canvas.program.layers.3.solutions.push((r, proposal.meta.trajectory.clone()));
-
-            let start_time = proposal.meta.trajectory.initial_time();
-            if let Some(start_time) = start_time
-            {
-                if let Some(curr_earliest) = earliest {
-                    if curr_earliest < start_time {
-                        earliest = Some(start_time);
-                    }
-                }
-                else {
-                    earliest = Some(start_time);
-                }
-            }
-
-            let end_time = proposal.meta.trajectory.finish_motion_time();
-
-            if let Some(curr_latest) = latest {
-                if curr_latest < end_time {
-                    latest = Some(end_time);
-                }
-            }
-            else {
-                latest = Some(end_time);
-            }
-
-        }
-
-        if self.headless{
-            if let Some(earliest) = earliest {
-                for (i, proposal) in &solution_node.proposals {
-                    let mut t = earliest;
-                    println!("{:?} ---------", i);
-                    while t < latest.unwrap()
-                    {
-                        let pos = proposal.meta.trajectory.motion().compute_position(&t);
-                        let vel = proposal.meta.trajectory.motion().compute_velocity(&t);
-                        println!("{:?} {:?}", pos, vel);
-                        t += Duration::from_secs_f64(0.1);
-                    }
-                }
-
-            }
-            else
-            {
-                println!("No earliest found");
-            }
-            self.should_exit_now = true;
-=======
             self.canvas
                 .program
                 .layers
                 .3
                 .solutions
                 .push((r, proposal.meta.trajectory.clone()));
->>>>>>> fd84e58a
+
+            let start_time = proposal.meta.trajectory.initial_time();
+            if let Some(start_time) = start_time {
+                if let Some(curr_earliest) = earliest {
+                    if curr_earliest < start_time {
+                        earliest = Some(start_time);
+                    }
+                } else {
+                    earliest = Some(start_time);
+                }
+            }
+
+            let end_time = proposal.meta.trajectory.finish_motion_time();
+
+            if let Some(curr_latest) = latest {
+                if curr_latest < end_time {
+                    latest = Some(end_time);
+                }
+            } else {
+                latest = Some(end_time);
+            }
+        }
+
+        if self.headless {
+            if let Some(earliest) = earliest {
+                for (i, proposal) in &solution_node.proposals {
+                    let mut t = earliest;
+                    println!("{:?} ---------", i);
+                    while t < latest.unwrap() {
+                        let pos = proposal.meta.trajectory.motion().compute_position(&t);
+                        let vel = proposal.meta.trajectory.motion().compute_velocity(&t);
+                        println!("{:?} {:?}", pos, vel);
+                        t += Duration::from_secs_f64(0.1);
+                    }
+                }
+            } else {
+                println!("No earliest found");
+            }
+            self.should_exit_now = true;
         }
 
         if self.debug_negotiation_on {
@@ -1384,15 +1372,13 @@
         self.name_map = name_map;
     }
 }
-
-
 
 #[derive(Parser)]
 #[command(author, version, about, long_about = None)]
 struct Args {
     /// Scenario to load on startup
     filename: Option<String>,
-    headless_mode: Option<bool>
+    headless_mode: Option<bool>,
 }
 
 fn load_file(filename: &String) -> Option<Scenario> {
@@ -1535,7 +1521,7 @@
             negotiation_node_selected: None,
             next_robot_name_index: 0,
             headless: flags.headless_mode.unwrap_or(false),
-            should_exit_now: false
+            should_exit_now: false,
         };
 
         if app.canvas.program.layers.2.agents.is_empty() {
